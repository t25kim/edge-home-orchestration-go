--- conflicted
+++ resolved
@@ -25,11 +25,8 @@
 	"path/filepath"
 	"strings"
 
-<<<<<<< HEAD
-=======
 	"common/errormsg"
 	"common/errors"
->>>>>>> 0c7e11ec
 	"common/networkhelper/detector"
 )
 
@@ -65,14 +62,10 @@
 func (networkImpl) StartNetwork() {
 	getNetworkInformationFP()
 
-<<<<<<< HEAD
 	netInfo.Notify(netInfo.GetIPs())
 
 	isNewConnection := make(chan bool, 1)
 
-=======
-	isNewConnection := make(chan bool, 1)
->>>>>>> 0c7e11ec
 	go subAddrChange(isNewConnection)
 }
 
@@ -119,13 +112,8 @@
 }
 
 // AppendSubscriber appends subscriber
-<<<<<<< HEAD
 func (networkImpl) AppendSubscriber() chan []net.IP {
 	ipChan := make(chan []net.IP, 1)
-=======
-func (networkImpl) AppendSubscriber() chan net.IP {
-	ipChan := make(chan net.IP, 1)
->>>>>>> 0c7e11ec
 
 	netInfo.ipChans = append(netInfo.ipChans, ipChan)
 
@@ -139,11 +127,6 @@
 	if err != nil {
 		return
 	}
-<<<<<<< HEAD
-=======
-
-	netInfo.Notify()
->>>>>>> 0c7e11ec
 }
 
 func setAddrInfo(ifaces []net.Interface) (err error) {
@@ -157,12 +140,8 @@
 		return
 	}
 
-<<<<<<< HEAD
 	var filterIfaces []net.Interface
 	var addrInfos []addrInformation
-=======
-	addrInfos := make([]addrInformation, 1)
->>>>>>> 0c7e11ec
 	for _, i := range ifaces {
 		path, _ := filepath.EvalSymlinks(netDirPathPrefix + i.Name)
 		if checkVirtualNet(path) {
@@ -184,7 +163,6 @@
 				addrInfo.isWired = checkWiredNet(netDirPathPrefix + i.Name)
 
 				addrInfos = append(addrInfos, addrInfo)
-<<<<<<< HEAD
 				filterIfaces = append(filterIfaces, i)
 			}
 		}
@@ -192,15 +170,7 @@
 
 	netInfo.netInterface = filterIfaces
 	netInfo.addrInfos = addrInfos
-=======
-			}
-		}
-	}
-
-	netInfo.netInterface = ifaces
-	netInfo.addrInfos = addrInfos
 	netInfo.netError = nil
->>>>>>> 0c7e11ec
 
 	return
 }
@@ -210,7 +180,6 @@
 	for {
 		select {
 		// @Note : If network status is changed, need to update network information
-<<<<<<< HEAD
 		case ConnectionDetected := <-isNewConnection:
 			log.Println(logPrefix, ConnectionDetected)
 			getNetworkInformationFP()
@@ -228,46 +197,15 @@
 	return
 }
 
-=======
-		case <-isNewConnection:
-			// case ConnectionDetected := <-isNewConnection:
-			/*if ConnectionDetected {
-				getNetworkInformationFP()
-			}*/
-			getNetworkInformationFP()
-		}
-	}
-	//apply detectorIns.Done when normal termination
-}
-
-func checkWiredNet(path string) (isWired bool) {
-	if _, err := os.Stat(path + "/wireless"); os.IsNotExist(err) {
-		isWired = true
-	}
-	log.Println(path, isWired)
-
-	return
-}
-
->>>>>>> 0c7e11ec
 func checkVirtualNet(path string) bool {
 	return strings.Contains(path, "virtual")
 }
 
-<<<<<<< HEAD
 func (netInfo *networkInformation) Notify(ips []net.IP) {
-=======
-func (netInfo *networkInformation) Notify() {
->>>>>>> 0c7e11ec
 	if len(netInfo.addrInfos) == 0 {
 		return
 	}
 
-<<<<<<< HEAD
-=======
-	ipv4 := netInfo.GetIP()
-
->>>>>>> 0c7e11ec
 	for _, sub := range netInfo.ipChans {
 		select {
 		case sub <- ips:
@@ -279,11 +217,7 @@
 
 func (netInfo *networkInformation) GetIP() (ipv4 net.IP) {
 	for _, addrInfo := range netInfo.addrInfos {
-<<<<<<< HEAD
 		// @Note : ethernet network have a priority
-=======
-		// @Note : ethernet network have a prior
->>>>>>> 0c7e11ec
 		if addrInfo.isWired {
 			return addrInfo.ipv4
 		}
@@ -292,7 +226,6 @@
 	}
 
 	return ipv4
-<<<<<<< HEAD
 }
 
 func (netInfo *networkInformation) GetIPs() []net.IP {
@@ -302,6 +235,4 @@
 	}
 
 	return ips
-=======
->>>>>>> 0c7e11ec
 }