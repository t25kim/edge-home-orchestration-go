#! /bin/bash

export BASE_DIR=$( cd "$(dirname "$0")" ; pwd )
export BUILD_TAGS=""

DOCKER_IMAGE="edge-orchestration"
BINARY_FILE="edge-orchestration"

PKG_LIST=(
        "common/errormsg"
        "common/errors"
        "common/logmgr"
        "common/networkhelper"
        "common/networkhelper/detector"
        "common/resourceutil"
        "common/resourceutil/cpu"
        "common/resourceutil/native"
        "common/resourceutil/types/servicemgrtypes"
        "common/types/configuremgrtypes"
        "common/types/servicemgrtypes"
        "controller/configuremgr"
        "controller/configuremgr/container"
        "controller/configuremgr/native"
        "controller/discoverymgr"
        "controller/discoverymgr/wrapper"
        "controller/scoringmgr"
        "controller/servicemgr"
        "controller/servicemgr/executor"
        "controller/servicemgr/executor/androidexecutor"
        "controller/servicemgr/executor/containerexecutor"
        "controller/servicemgr/executor/nativeexecutor"
        "controller/servicemgr/notification"
        "db/bolt/common"
        "db/bolt/configuration"
        "db/bolt/network"
        "db/bolt/resource"
        "db/bolt/service"
        "db/bolt/system"
        "db/bolt/wrapper"
        "db/helper"
        "interfaces/capi"
        "interfaces/javaapi"
        "orchestrationapi"
        "restinterface"
        "restinterface/cipher"
        "restinterface/cipher/dummy"
        "restinterface/cipher/sha256"
        "restinterface/client"
        "restinterface/client/restclient"
        "restinterface/externalhandler"
        "restinterface/internalhandler"
        "restinterface/resthelper"
        "restinterface/route"
)

export CONTAINER_VERSION="alpha"
export BUILD_DATE=$(date +%Y%m%d.%H%M)

CERT_KEY_FILE=$BASE_DIR/doc/sampleTLSKey/edge-orchestration.key

function set_secure_option() {
    echo ""
    echo "-----------------------------------"
    echo " Set tags for secure build"
    echo "-----------------------------------"
    export BUILD_TAGS="secure"
}

function install_3rdparty_packages() {
    echo ""
    echo "-----------------------------------"
    echo " Install 3rd-party packages"
    echo "-----------------------------------"
    ### Install glide on Ubuntu
    ### sudo add-apt-repository -y ppa:masterminds/glide && sudo apt-get update
    ### sudo apt-get install -y glide

    ### glide update
    glide install

    ### Set GOPATH and link of vendor directory
    export GOPATH=$BASE_DIR:$BASE_DIR/vendor:$GOPATH
    ORG_VENDOR_DIR='vendor'
    CUR_VENDOR_DIR='vendor/src'

    if [ ! -d $BASE_DIR/$CUR_VENDOR_DIR ]; then
        ln -s $BASE_DIR/$ORG_VENDOR_DIR $BASE_DIR/$CUR_VENDOR_DIR
    fi

    ###apply patch of zeroconf
    git apply --directory=$ORG_VENDOR_DIR/github.com/grandcat/zeroconf $BASE_DIR/src/controller/discoverymgr/wrapper/zeroconfEdgeOrchestration.patch

    ### Exception case from package dependencies
    rm -rf $BASE_DIR/vendor/github.com/docker/distribution/vendor/github.com/opencontainers
    rm -rf $BASE_DIR/vendor/github.com/docker/docker/vendor/github.com/docker/go-connections/nat
}

function install_prerequisite() {
    echo ""
    echo "-----------------------------------"
    echo " Install prerequisite packages"
    echo "-----------------------------------"
    pkg_list=(
        "github.com/axw/gocov/gocov"
        "github.com/matm/gocov-html"
        "golang.org/x/lint/golint"
        "github.com/Songmu/make2help/cmd/make2help"
        "golang.org/x/mobile/cmd/gomobile"
        "golang.org/x/mobile/cmd/gobind"
    )
    idx=1
    for pkg in "${pkg_list[@]}"; do
        echo -ne "(${idx}/${#pkg_list[@]}) go get -u $pkg"
        go get -u $pkg
        if [ $? -ne 0 ]; then
            echo -e "\n\033[31m"download fail"\033[0m"
            exit 1
        fi
        echo ": Done"
        idx=$((idx+1))
    done

    # Rebase gomobile [ Needed due to issues in latest gomobile ]
    cd $GOPATH/src/golang.org/x/mobile
    git reset --hard 30c70e3810e97d051f18b66d59ae242540c0c391
    go install ./cmd/...
    cd $BASE_DIR
}

function build_clean() {
    echo ""
    echo "-----------------------------------"
    echo " Build clean"
    echo "-----------------------------------"
    make clean
}

function build_binary() {
    echo ""
    echo "----------------------------------------"
    echo " Create Executable binary from GoMain"
    echo "----------------------------------------"

    export GOPATH=$BASE_DIR/GoMain:$GOPATH
    make build-binary || exit 1
}

function build_object() {
    echo ""
    echo "----------------------------------------"
    echo " Create Static object of Orchestration"
    echo "----------------------------------------"
    make build-object-c || exit 1
}



function build_test() {
    echo ""
    echo "-------------------------------------"
    echo " Build test to calculate Coverage"
    echo "-------------------------------------"
    export GOARCH=amd64
    export CC="gcc"

    sudo systemctl stop ${SERVICE_FILE}
    sudo systemctl status ${SERVICE_FILE}
    mkdir -p /tmp/foo

    stop_docker_container

    if [[ $1 == "" ]]; then
        echo ""
        echo "---------------------------"
        echo " build test for ALL pkgs"
        echo "---------------------------"
        make test-go TEST_PKG_DIRS=./src/...
    else
        idx=0
        for pkg in "${PKG_LIST[@]}"; do
            if [[ "$pkg" == *"$1"* ]]; then
                break
            fi
            idx=$((idx+1))
        done
        if [ $idx -ge ${#PKG_LIST[@]} ]; then
            echo ""
            echo " ERROR!!! There is no package for $1"
        else
            echo "---------------------------------------"
            echo " build test for ${PKG_LIST[$idx]}"
            echo "---------------------------------------"
            make test-go TEST_PKG_DIRS=${PKG_LIST[$idx]}
        fi
    fi
}

function lint_src_code() {
    echo ""
    echo "---------------------------------------"
    echo " Analysis source code golint & go vet"
    echo "---------------------------------------"
    make lint
}

function draw_callvis() {
    echo ""
    echo "**********************************"
    echo " Draw Call Graph "
    echo " 1) Install go-callvis"
    echo "   $ go get -u github.com/TrueFurby/go-callvis"
    echo "   $ cd \$GOPATH/src/github.com/TrueFurby/go-callvis && make"
    echo " 2) To use this, do comment last line of build.sh"
    echo " ex) #build_clean_vendor "
    echo "**********************************"

    export GOPATH=$BASE_DIR/GoMain:$GOPATH
    go-callvis -http localhost:7010 -group pkg,type -nostd ./GoMain/src/main/main.go &
}

function build_object_x86() {
    echo ""
    echo ""
    echo "**********************************"
    echo " Target Binary arch is i386 "
    echo "**********************************"
    export GOARCH=386
    export CC="gcc"
    export ARCH=x86

    build_object
}

function build_object_x86-64() {
    echo ""
    echo ""
    echo "**********************************"
    echo " Target Binary arch is amd64 "
    echo "**********************************"
    export GOARCH=amd64
    export CC="gcc"
    export ARCH=x86-64

    build_object
}

function build_object_arm() {
    echo ""
    echo ""
    echo "**********************************"
    echo " Target Binary arch is armv7 "
    echo "**********************************"
    export GOARCH=arm GOARM=7
    export CC="arm-linux-gnueabi-gcc"
    export ARCH=arm

    build_object
}

function build_object_aarch64() {
    echo ""
    echo ""
    echo "**********************************"
    echo " Target Binary arch is arm64 "
    echo "**********************************"
    export GOARCH=arm64
    export CC="aarch64-linux-gnu-gcc"
    export ARCH=aarch64

    build_object
}

function build_object_result() {
    echo ""
    echo ""
    echo "**********************************"
    echo " Edge-orchestration Archive "
    echo "**********************************"

    make build-result
}

function build_clean_vendor() {
    echo ""
    echo "-------------------------------------"
    echo " Clean up 3rdParty directory"
    echo "-------------------------------------"
    make clean-tmp-packages
}

function build_android() {
    echo ""
    echo "**********************************"
    echo " Target Binary is for Android "
    echo "**********************************"
    echo ""
    echo "-------------------------------------------"
    echo " Create Android archive from Java interface"
    echo "-------------------------------------------"
    make build-object-java || exit 1
}

function build_docker_container() {
    echo ""
    echo ""
    echo "**********************************"
    echo " Create Docker container "
    echo "**********************************"

    docker rm -f $DOCKER_IMAGE
    docker rmi -f $DOCKER_IMAGE:$CONTAINER_VERSION
    make build-container || exit 1
}

function run_docker_container() {
    ### Add temporarily, TO DO: move files into container
    echo ""
    echo "--------------------------------------------"
    echo "  Create prerequisite Folder [SuperUser]"
    echo "--------------------------------------------"
    sudo mkdir -p /var/edge-orchestration/log
    sudo mkdir -p /var/edge-orchestration/apps
    sudo mkdir -p /var/edge-orchestration/data/db
    sudo mkdir -p /var/edge-orchestration/data/cert
    sudo mkdir -p /var/edge-orchestration/user
    sudo mkdir -p /var/edge-orchestration/device

<<<<<<< HEAD
    sudo cp $CERT_KEY_FILE /var/data/cert/
    sudo chmod 640 /var/data/cert/edge-orchestration.key
=======
    sudo cp $CERT_KEY_FILE /var/edge-orchestration/data/cert/
>>>>>>> 29f89386

    echo ""
    echo "**********************************"
    echo " Run Docker container "
    echo "**********************************"
    docker run -it -d \
                --privileged \
                --network="host" \
                --name $DOCKER_IMAGE \
                -v /var/edge-orchestration/:/var/edge-orchestration/:rw \
                -v /var/run/docker.sock:/var/run/docker.sock:rw \
                -v /proc/:/process/:ro \
                $DOCKER_IMAGE:$CONTAINER_VERSION
    docker container ls
}

function stop_docker_container() {
    echo ""
    echo "**********************************"
    echo " Stop Docker container "
    echo "**********************************"
    docker stop $DOCKER_IMAGE
    docker ps -a
}


case "$1" in
    "container")
        if [ "$2" == "secure" ]; then
            set_secure_option
        fi
        install_prerequisite
        install_3rdparty_packages
        build_binary
        build_docker_container
        run_docker_container
        ;;
    "object")
        if [ "$2" == "secure" ]; then
            set_secure_option
        fi
        install_prerequisite
        install_3rdparty_packages
        build_clean
        build_android
        build_object_x86
        build_object_aarch64
        build_object_arm
        build_object_x86-64
        build_object_result
        ;;
    "test")
        install_prerequisite
        install_3rdparty_packages
        build_test $2
        ;;
    "lint")
        install_prerequisite
        install_3rdparty_packages
        lint_src_code
        ;;
    "callvis")
        install_3rdparty_packages
        draw_callvis
        ;;
    "clean")
        build_clean
        ;;
    "")
        install_prerequisite
        install_3rdparty_packages
        build_binary
        build_docker_container
        run_docker_container
        ;;
    "secure")
        set_secure_option
        install_prerequisite
        install_3rdparty_packages
        build_binary
        build_docker_container
        run_docker_container
        ;;
    *)
        echo "build script"
        echo "Usage:"
        echo "----------------------------------------------------------------------------------------------"
        echo "  $0                  : build edge-orchestration by default container"
        echo "  $0 secure           : build edge-orchestration by default container with secure option"
        echo "  $0 container        : build Docker container as build system environmet"
        echo "  $0 container secure : build Docker container as build system environmet with secure option"
        echo "  $0 object           : build object (c-object, java-object)"
        echo "  $0 object secure    : build object (c-object, java-object) with secure option"
        echo "  $0 clean            : build clean"
        echo "  $0 test [PKG_NAME]  : run unittests (optional for PKG_NAME)"
        echo "----------------------------------------------------------------------------------------------"
        exit 0
        ;;
esac

build_clean_vendor<|MERGE_RESOLUTION|>--- conflicted
+++ resolved
@@ -325,12 +325,8 @@
     sudo mkdir -p /var/edge-orchestration/user
     sudo mkdir -p /var/edge-orchestration/device
 
-<<<<<<< HEAD
-    sudo cp $CERT_KEY_FILE /var/data/cert/
-    sudo chmod 640 /var/data/cert/edge-orchestration.key
-=======
     sudo cp $CERT_KEY_FILE /var/edge-orchestration/data/cert/
->>>>>>> 29f89386
+    sudo chmod 640 /var/edge-orchestration/data/cert/edge-orchestration.key
 
     echo ""
     echo "**********************************"
